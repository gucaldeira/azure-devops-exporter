--- conflicted
+++ resolved
@@ -2,11 +2,7 @@
 /release-assets
 /azure-devops-exporter
 *.exe
-<<<<<<< HEAD
-.vscode
-=======
 
 # VSCode
 .vscode/
-__debug_*
->>>>>>> 7c808c0e
+__debug_*